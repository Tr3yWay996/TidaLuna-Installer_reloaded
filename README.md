--- conflicted
+++ resolved
@@ -1,17 +1,5 @@
-<<<<<<< HEAD
+
 # TidaLuna Installer
-=======
-# This ReadME is outdated!! Download the latest installer (2.0.2) from Releases, the rest ist self explanatory. New Readme will be made in the next few days.
-
-
-
-
-
-
-
-
-# TidaLuna-Installer
->>>>>>> 2371131b
 
 Installer for the [TidaLuna](https://github.com/Inrixia/TidaLuna) Tidal Mod.
 
